<<<<<<< HEAD
## 0.4.0

* Upload bundle V2 stuff
=======
## 0.5.2

* Upload LTS to Hackage with the name LTSHaskell

## 0.5.1

* `loadBuildConstraints`
* More command line options

## 0.5.0

* Print "Still Alive" while checking, to avoid Travis timeouts
* Include `stackage upload-nightly` command
* Optional plan checking

## 0.4.0

* Command line uses optparse-applicative with additional options
* Library profiling support during build
* Remove cfGlobalFlags (just use package-specific flags)
>>>>>>> e404fd21

## 0.3.1

* Added `justCheck` and `stackage check` command line.

## 0.3.0.1

Pre-fetch all packages from Hackage to catch Hackage downtime early.

## 0.3.0.0

* Return progress URL from uploadBundle

## 0.2.1.4

Generate a `core` file in bundles.

## 0.2.1.1

Run postBuild earlier to avoid problems from broken doc uploads.

## 0.2.1.0

* Use TLS manager (to download from Github)

## 0.2.0.0

* Minor fixes
* `pbGlobalInstall`

## 0.1.0.0

First version of Stackage which is made available as its own package. The
codebase has been completely rewritten at this point, to be ready for generated
both Stackage Nightly and LTS Haskell distributions.<|MERGE_RESOLUTION|>--- conflicted
+++ resolved
@@ -1,8 +1,7 @@
-<<<<<<< HEAD
-## 0.4.0
+## Unreleased
 
 * Upload bundle V2 stuff
-=======
+
 ## 0.5.2
 
 * Upload LTS to Hackage with the name LTSHaskell
@@ -23,7 +22,6 @@
 * Command line uses optparse-applicative with additional options
 * Library profiling support during build
 * Remove cfGlobalFlags (just use package-specific flags)
->>>>>>> e404fd21
 
 ## 0.3.1
 
