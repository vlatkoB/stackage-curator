{-# LANGUAGE CPP #-}
module Stackage.Config where

import           Control.Monad              (when, unless)
import           Control.Monad.Trans.Writer (Writer, execWriter, tell)
import           Data.Char                  (toLower)
import qualified Data.Map                   as Map
import           Data.Maybe                 (fromMaybe)
import           Data.Set                   (fromList, singleton)
import           Distribution.Text          (simpleParse)
import           Stackage.Types

-- | Packages which are shipped with GHC but are not included in the
-- Haskell Platform list of core packages.
defaultExtraCore :: GhcMajorVersion -> Set PackageName
defaultExtraCore _ = fromList $ map PackageName $ words
    "binary Win32 ghc-prim integer-gmp"

-- | Test suites which are expected to fail for some reason. The test suite
-- will still be run and logs kept, but a failure will not indicate an
-- error in our package combination.
defaultExpectedFailures :: GhcMajorVersion
                        -> Bool -- ^ haskell platform
                        -> Set PackageName
defaultExpectedFailures ghcVer requireHP = execWriter $ do
      -- Requires an old version of WAI and Warp for tests
    add "HTTP"

      -- text and setenv have recursive dependencies in their tests, which
      -- cabal can't (yet) handle
    add "text"
    add "setenv"

      -- The version of GLUT included with the HP does not generate
      -- documentation correctly.
    add "GLUT"

      -- https://github.com/bos/statistics/issues/42
    add "statistics"

      -- https://github.com/kazu-yamamoto/simple-sendfile/pull/10
    add "simple-sendfile"

      -- http://hackage.haskell.org/trac/hackage/ticket/954
    add "diagrams"

      -- https://github.com/fpco/stackage/issues/24
    add "unix-time"

      -- With transformers 0.3, it doesn't provide any modules
    add "transformers-compat"

      -- Tests require shell script and are incompatible with sandboxed package
      -- databases
    add "HTF"

      -- https://github.com/simonmar/monad-par/issues/28
    add "monad-par"

      -- Unfortunately network failures seem to happen haphazardly
    add "network"

      -- https://github.com/ekmett/hyphenation/issues/1
    add "hyphenation"

      -- Test suite takes too long to run on some systems
    add "punycode"

      -- http://hub.darcs.net/stepcut/happstack/issue/1
    add "happstack-server"

      -- Requires a Facebook app.
    add "fb"

      -- https://github.com/tibbe/hashable/issues/64
    add "hashable"

      -- https://github.com/vincenthz/language-java/issues/10
    add "language-java"

    add "threads"
    add "crypto-conduit"
    add "pandoc"
    add "language-ecmascript"
    add "hspec"
    add "alex"

      -- https://github.com/basvandijk/concurrent-extra/issues/
    add "concurrent-extra"

      -- https://github.com/skogsbaer/xmlgen/issues/2
    add "xmlgen"

      -- Something very strange going on with the test suite, I can't figure
      -- out how to fix it
    add "bson"

      -- Requires a locally running PostgreSQL server with appropriate users
    add "postgresql-simple"

      -- Missing files
    add "websockets"

      -- Some kind of Cabal bug when trying to run tests
    add "thyme"

    add "shake"

    -- https://github.com/jgm/pandoc-citeproc/issues/5
    add "pandoc-citeproc"

    -- Problems with doctest and sandboxing
    add "warp"
    add "wai-logger"

    -- https://github.com/fpco/stackage/issues/163
    add "hTalos"
    add "seqloc"

    -- https://github.com/bos/math-functions/issues/25
    add "math-functions"

    -- FIXME the test suite fails fairly regularly in builds, though I haven't
    -- discovered why yet
    add "crypto-numbers"

    -- Test suite is currently failing regularly, needs to be worked out still.
    add "lens"

    -- Requires too old a version of test-framework
    add "time"

    -- No code included any more, therefore Haddock fails
    mapM_ add $ words =<<
        [ "comonad-transformers comonads-fd groupoids"
        , "profunctor-extras semigroupoid-extras"
        , "hamlet shakespeare-css shakespeare-i18n"
        , "shakespeare-js shakespeare-text"
        , "attoparsec-conduit blaze-builder-conduit http-client-conduit"
        , "network-conduit zlib-conduit http-client-multipart"
        , "wai-eventsource wai-test"
        , "hspec-discover"
        ]

    -- Cloud Haskell tests seem to be unreliable
    mapM_ add $ words =<<
        [ "distributed-process lockfree-queue network-transport-tcp"
        ]

    -- Pulls in monad-peel which does not compile
    when (ghcVer >= GhcMajorVersion 7 8) $ add "monad-control"

    -- issues with pthread
    mapM_ add $ words "hlibgit2 gitlib-s3 gitlib-libgit2"

    -- https://github.com/fpco/stackage/issues/226
    add "options"

    -- https://github.com/gtk2hs/gtk2hs/issues/36
    add "glib"
    add "pango"

    -- https://github.com/acw/bytestring-progress/issues/3
    add "bytestring-progress"

    -- Seems to require 32-bit functions
    add "nettle"

    -- Depends on a missing graphviz executable
    add "graphviz"

    -- https://github.com/silkapp/json-schema/issues/8
    when (ghcVer <= GhcMajorVersion 7 6) $
        add "json-schema"

    -- No AWS creds available
    add "aws"

    -- Not sure why...
    add "singletons"

    add "hspec2"
    add "hspec-wai"

    -- Requires too new a version of time
    when (ghcVer < GhcMajorVersion 7 8) $ add "cookie"

    -- https://github.com/fpco/stackage/issues/285
    add "diagrams-haddock"
    add "scientific"
    add "json-schema"

    -- https://github.com/BioHaskell/octree/issues/4
    add "Octree"

    -- No code until we upgrade to network 2.6
    add "network-uri"

    -- https://github.com/goldfirere/th-desugar/issues/12
    add "th-desugar"

    -- https://github.com/haskell/c2hs/issues/108
    add "c2hs"

    -- https://github.com/jmillikin/haskell-filesystem/issues/3
    add "system-filepath"

    -- For some unknown reason, doctest has trouble on GHC 7.6. This only
    -- happens during a Stackage test.
    --
    -- See: http://www.reddit.com/r/haskell/comments/2go92u/beginner_error_messages_in_c_vs_haskell/cklaspk
    when (ghcVer == GhcMajorVersion 7 6) $ add "http-types"

    -- Requires a running webdriver server
    add "webdriver"
    add "webdriver-snoy"

    -- Weird conflicts with sandboxing
    add "ghc-mod"
    add "ghcid"

    -- Requires locally running server
    add "bloodhound"

    when (ghcVer == GhcMajorVersion 7 8 && requireHP) $ do
        -- https://github.com/vincenthz/hs-asn1/issues/11
        add "asn1-encoding"

        -- https://github.com/vincenthz/hs-tls/issues/84
        add "tls"

        add "x509"
  where
    add = tell . singleton . PackageName

-- | List of packages for our stable Hackage. All dependencies will be
-- included as well. Please indicate who will be maintaining the package
-- via comments.
defaultStablePackages :: GhcMajorVersion
                      -> Bool -- ^ using haskell platform?
                      -> Map PackageName (VersionRange, Maintainer)
defaultStablePackages ghcVer requireHP = unPackageMap $ execWriter $ do
    when (ghcVer == GhcMajorVersion 7 8 && requireHP) haskellPlatform78
    mapM_ (add "michael@snoyman.com") $ words =<<
        [ "yesod yesod-newsfeed yesod-sitemap yesod-static yesod-test yesod-bin"
        , "markdown mime-mail-ses"
        , "persistent persistent-template persistent-sqlite persistent-postgresql persistent-mysql"
        , "network-conduit-tls yackage warp-tls keter"
        , "process-conduit stm-conduit"
        , "classy-prelude-yesod yesod-fay yesod-eventsource wai-websockets"
        , "random-shuffle hebrew-time"
        , "bzlib-conduit case-insensitive"
        , "conduit-extra conduit-combinators yesod-websockets"
        , "cabal-src"
        , "yesod-auth-deskcom monadcryptorandom sphinx"
        , "yesod-gitrepo"
        ]

    -- https://github.com/fpco/stackage/issues/261
    addRange "Michael Snoyman" "cabal-install" $
        case () of
            ()
                | ghcVer <= GhcMajorVersion 7 6 -> "< 1.17"
                | ghcVer <= GhcMajorVersion 7 8 -> "< 1.19"
                | otherwise -> "-any"

    mapM_ (add "FP Complete <michael@fpcomplete.com>") $ words =<<
        [ "web-fpco th-expand-syns configurator smtLib"
        , "fixed-list indents language-c pretty-class"
        , "csv-conduit cassava"
        , "async shelly thyme"
        , "hxt hxt-relaxng dimensional"
        , "cairo diagrams-cairo gtk2hs-buildtools"
        , "base16-bytestring convertible"
        , "compdata hybrid-vectors"
        , "executable-path formatting quandl-api"
        , "fgl hmatrix hmatrix-gsl"
        , "alex happy c2hs"
        , "fpco-api aws persistent-mongoDB"
        , "random-fu lhs2tex"
        , "Chart Chart-diagrams histogram-fill random-source"
        , "webdriver-snoy" -- Replace with webdriver after: https://github.com/kallisti-dev/hs-webdriver/issues/53
        -- https://github.com/Soostone/retry/pull/15
        -- , "retry"
        ]
    when (ghcVer < GhcMajorVersion 7 8) $ do -- No GHC 7.8 support
        mapM_ (add "FP Complete <michael@fpcomplete.com>") $ words =<<
            [ "" -- too unreliable for the moment "distributed-process distributed-process-simplelocalnet"
            -- https://github.com/fpco/stackage/issues/295
            --, "threepenny-gui unification-fd"
            ]
        addRange "FP Complete <michael@fpcomplete.com>" "compdata" "< 0.8"
    when (ghcVer >= GhcMajorVersion 7 8 && not requireHP) $
        mapM_ (add "FP Complete <michael@fpcomplete.com>") $ words =<<
            [ "criterion"
            , "th-lift singletons th-desugar quickcheck-assertions"
            ]

    addRange "FP Complete <michael@fpcomplete.com>" "kure" "<= 2.4.10"

    mapM_ (add "Neil Mitchell") $ words
        "hlint hoogle shake derive tagsoup cmdargs safe uniplate nsis js-jquery js-flot extra bake ghcid"

    mapM_ (add "Alan Zimmerman") $ words
        "hjsmin language-javascript"

    when (ghcVer >= GhcMajorVersion 7 8 && not requireHP) $
        mapM_ (add "Alfredo Di Napoli <alfredo.dinapoli@gmail.com>") $ words
            "mandrill"

    mapM_ (add "Jasper Van der Jeugt") $ words
        "blaze-html blaze-markup stylish-haskell"

    mapM_ (add "Antoine Latter") $ words
        "uuid byteorder"

    mapM_ (add "Stefan Wehr <wehr@factisresearch.com>") $ words
        "HTF xmlgen stm-stats"
    when (ghcVer < GhcMajorVersion 7 8) $ add "Stefan Wehr <wehr@factisresearch.com>" "hscurses"

    mapM_ (add "Bart Massey <bart.massey+stackage@gmail.com>") $ words
        "parseargs"

    mapM_ (add "Vincent Hanquez") $ words =<<
        [ "bytedump certificate cipher-aes cipher-rc4 connection"
        , "cprng-aes cpu crypto-pubkey-types crypto-random-api cryptocipher"
        , "cryptohash hit language-java libgit pem siphash socks tls"
        , "tls-debug vhd language-java"
        ]

    mapM_ (add "Chris Done") $ words
        "statistics-linreg"
    -- https://github.com/isomorphism/these/issues/11
    -- when (ghcVer >= GhcMajorVersion 7 8) $ add "Chris Done" "shell-conduit"

#if !defined(mingw32_HOST_OS) && !defined(__MINGW32__)
    -- Does not compile on Windows
    mapM_ (add "Vincent Hanquez") $ words "udbus xenstore"
#endif

    when (ghcVer < GhcMajorVersion 7 8) $
        mapM_ (add "Alberto G. Corona <agocorona@gmail.com>") $ words
             "RefSerialize TCache Workflow MFlow"

    mapM_ (add "Edward Kmett <ekmett@gmail.com>") $ words =<<
        [ "ad adjunctions bifunctors bound charset comonad comonad-transformers"
        , "comonads-fd compressed concurrent-supply constraints contravariant"
        , "distributive either eq free groupoids heaps hyphenation"
        , "integration intervals kan-extensions lca lens linear monadic-arrays machines"
        , "mtl profunctors profunctor-extras reducers reflection"
        , "semigroups semigroupoids semigroupoid-extras speculation tagged void"
        , "graphs monad-products monad-st wl-pprint-extras wl-pprint-terminfo"
        , "numeric-extras parsers pointed prelude-extras reducers"
        , "streams vector-instances"
        ]
    when (ghcVer < GhcMajorVersion 7 8) $
        mapM_ (add "Edward Kmett <ekmett@gmail.com>") $ words =<<
            [ "categories comonad-extras recursion-schemes syb-extras"
            ]

    mapM_ (add "Andrew Farmer <afarmer@ittc.ku.edu>") $ words
        "scotty wai-middleware-static"

    mapM_ (add "Simon Hengel <sol@typeful.net>") $ words
        "hspec doctest base-compat"

    mapM_ (add "Mario Blazevic <blamario@yahoo.com>") $ words
        "monad-parallel monad-coroutine incremental-parser monoid-subclasses"

    mapM_ (add "Brent Yorgey <byorgey@gmail.com>") $ words =<<
        [ "monoid-extras dual-tree vector-space-points active force-layout"
        , "diagrams diagrams-contrib diagrams-core diagrams-lib diagrams-svg"
        , "diagrams-postscript haxr"
        , "BlogLiterately"
        , "MonadRandom"
        -- #289: diagrams-builder diagrams-haddock BlogLiterately-diagrams
        ]
    mapM_ (add "Vincent Berthoux <vincent.berthoux@gmail.com>") $ words
       "JuicyPixels"

    mapM_ (add "Patrick Brisbin") $ words "gravatar"

    -- https://github.com/fpco/stackage/issues/299
    -- mapM_ (add "Paul Harper <benekastah@gmail.com>") $ words "yesod-auth-oauth2"

    mapM_ (add "Felipe Lessa <felipe.lessa@gmail.com>") $ words
        "esqueleto fb fb-persistent yesod-fb yesod-auth-fb"

    mapM_ (add "Alexander Altman <alexanderaltman@me.com>") $ words
        "base-unicode-symbols containers-unicode-symbols"

    if ghcVer >= GhcMajorVersion 7 8
        then add "Ryan Newton <ryan.newton@alum.mit.edu>" "accelerate"
        else addRange "Ryan Newton <ryan.newton@alum.mit.edu>" "accelerate" "< 0.15"

    mapM_ (add "Dan Burton <danburton.email@gmail.com>") $ words =<<
        [ "basic-prelude composition io-memoize numbers rev-state runmemo"
        , "tardis lens-family-th"
        ]

    mapM_ (add "Daniel Díaz <dhelta.diaz@gmail.com>") $ words
        "HaTeX matrix"
    when (ghcVer >= GhcMajorVersion 7 8) $
        mapM_ (add "Daniel Díaz <dhelta.diaz@gmail.com>") $ words
            "binary-list"

    mapM_ (add "Gabriel Gonzalez <Gabriel439@gmail.com>")
        ["pipes", "pipes-parse", "pipes-concurrency"]

    when (ghcVer >= GhcMajorVersion 7 8) $
        mapM_ (add "Chris Allen <cma@bitemyapp.com>")
            ["bloodhound"]

    mapM_ (add "Adam Bergmark <adam@bergmark.nl>") $ words
        "fay fay-base fay-dom fay-jquery fay-text fay-uri snaplet-fay"

    mapM_ (add "Boris Lykah <lykahb@gmail.com>") $ words
        "groundhog groundhog-th groundhog-sqlite groundhog-postgresql groundhog-mysql"

    mapM_ (add "Janne Hellsten <jjhellst@gmail.com>") $ words
        "sqlite-simple"

    mapM_ (add "Michal J. Gajda") $ words
        "iterable Octree FenwickTree"
    -- https://github.com/BioHaskell/hPDB/issues/2
    when (ghcVer >= GhcMajorVersion 7 8) $ do
        mapM_ (add "Michal J. Gajda") $ words
            "hPDB hPDB-examples"

    mapM_ (add "Roman Cheplyaka <roma@ro-che.info>") $ words =<<
        [ "smallcheck tasty tasty-smallcheck tasty-quickcheck tasty-hunit tasty-golden"
        , "traverse-with-class regex-applicative time-lens"
        , "haskell-names haskell-packages hse-cpp"
        ]

    mapM_ (add "George Giorgidze <giorgidze@gmail.com>") $ words
        "HCodecs YampaSynth"

    mapM_ (add "Phil Hargett <phil@haphazardhouse.net>") $ words
        "courier"

#if !defined(mingw32_HOST_OS) && !defined(__MINGW32__)
    mapM_ (add "Aycan iRiCAN <iricanaycan@gmail.com>") $ words
        "hdaemonize hsyslog hweblib"
#else
    mapM_ (add "Aycan iRiCAN <iricanaycan@gmail.com>") $ words
        "hweblib"
#endif

    mapM_ (add "Joachim Breitner <mail@joachim-breitner.de>") $ words
        "circle-packing arbtt"
    when (ghcVer >= GhcMajorVersion 7 8) $
        mapM_ (add "Joachim Breitner <mail@joachim-breitner.de>") $ words
            "ghc-heap-view"

    when (ghcVer < GhcMajorVersion 7 8) $
        mapM_ (add "John Wiegley") $ words =<<
            -- Removed these: bad semigroups upper bound
            [ "bindings-DSL github monad-extras numbers hlibgit2"
            , "gitlib gitlib-cmdline gitlib-test"
            , "gitlib-libgit2"
            -- https://github.com/jwiegley/gitlib/issues/31
            -- "gitlib-s3"
            ]

    mapM_ (add "Aditya Bhargava <adit@adit.io") $ words
        "HandsomeSoup"

    mapM_ (add "Clint Adams <clint@debian.org>") $ words
        "hOpenPGP openpgp-asciiarmor MusicBrainz DAV hopenpgp-tools"

    -- https://github.com/fpco/stackage/issues/160
    mapM_ (add "Ketil Malde") $ words =<<
        [ "biocore biofasta biofastq biosff"
        , "blastxml bioace biophd"
        , "biopsl" -- https://github.com/ingolia/SamTools/issues/3 samtools
        , "seqloc bioalign BlastHTTP"
        -- The following have out-of-date dependencies currently
        -- biostockholm memexml RNAwolf
        -- , "Biobase BiobaseDotP BiobaseFR3D BiobaseInfernal BiobaseMAF"
        -- , "BiobaseTrainingData BiobaseTurner BiobaseXNA BiobaseVienna"
        -- , "BiobaseTypes BiobaseFasta"
        -- MC-Fold-DP
        ]
    -- https://github.com/fpco/stackage/issues/163
    addRange "Michael Snoyman" "biophd" "< 0.0.6 || > 0.0.6"

    mapM_ (add "Silk <code@silk.co>") $ words =<<
      [ "arrow-list attoparsec-expr bumper code-builder fay-builder"
      , "hxt-pickle-utils multipart regular-xmlpickler"
      , "tostring uri-encode imagesize-conduit"
      ]
    when (ghcVer >= GhcMajorVersion 7 8 && not requireHP) $ do
        mapM_ (add "Silk <code@silk.co>") $ words =<<
              [ "aeson-utils generic-aeson json-schema"
              , "rest-client rest-core rest-gen rest-happstack rest-snap rest-stringmap"
              , "rest-types rest-wai tostring uri-encode imagesize-conduit"
              ]

    mapM_ (add "Simon Michael <simon@joyful.com>") $ words
        "hledger"

    mapM_ (add "Mihai Maruseac <mihai.maruseac@gmail.com>") $ words
        "io-manager"

    mapM_ (add "Dimitri Sabadie <dimitri.sabadie@gmail.com") $ words
        "monad-journal"

    mapM_ (add "Thomas Schilling <nominolo@googlemail.com>") $ words
        "ghc-syb-utils"

    mapM_ (add "Boris Buliga <d12frosted@icloud.com>") $ words
        "ghc-mod io-choice"
    when (ghcVer >= GhcMajorVersion 7 8) $
        mapM_ (add "Boris Buliga <d12frosted@icloud.com>") $ words
            "system-canonicalpath"

    when (ghcVer >= GhcMajorVersion 7 8) $
        mapM_ (add "Yann Esposito <yann.esposito@gmail.com>") $ words
            "holy-project"
    when requireHP $ addRange "Yann Esposito <yann.esposito@gmail.com>" "holy-project" "< 0.1.1.1"

    mapM_ (add "Paul Rouse <pgr@doynton.org>") $ words
        "yesod-auth-hashdb"

    add "Toralf Wittner <tw@dtex.org>" "zeromq4-haskell"

    mapM_ (add "trupill@gmail.com") $ words
        "djinn-lib djinn-ghc"

    mapM_ (add "Arash Rouhani <miffoljud@gmail.com>") $ words
        "yesod-text-markdown"

    mapM_ (add "Matvey Aksenov <matvey.aksenov@gmail.com") $ words
        "terminal-size"

<<<<<<< HEAD
    when (ghcVer == GhcMajorVersion 7 8 && not requireHP) $
        mapM_ (add "Michael Snoyman") $ words =<<
            [ "repa repa-io repa-algorithms repa-devil JuicyPixels-repa"
            ]
=======
    mapM_ (add "Nikita Volkov <nikita.y.volkov@mail.ru>") $ 
        words "hasql hasql-postgres hasql-backend postgresql-binary" ++
        words "stm-containers slave-thread partial-handler" ++
        words "base-prelude mtl-prelude"

    -- https://github.com/fpco/stackage/issues/216
    -- QuickCheck constraint
    -- when (ghcVer == GhcMajorVersion 7 6) $
    --     addRange "Michael Snoyman" "repa" "< 3.2.5.1"
>>>>>>> d233816c

    -- https://github.com/fpco/stackage/issues/217
    addRange "Michael Snoyman" "transformers" "< 0.4"
    addRange "Michael Snoyman" "mtl" "< 2.2"
    addRange "Michael Snoyman" "lifted-base" "< 0.2.2.2"

    -- https://github.com/fpco/stackage/issues/224
    when (ghcVer <= GhcMajorVersion 7 6) $ do
        addRange "Michael Snoyman" "zip-archive" "== 0.2.2.1"
        addRange "Michael Snoyman" "pandoc" "== 1.12.4.2"
        addRange "Michael Snoyman" "texmath" "<= 0.6.6.3"
        addRange "Michael Snoyman" "attoparsec" "== 0.11.3.1"
        addRange "Michael Snoyman" "parsers" "< 0.11"
        addRange "Michael Snoyman" "scientific" "< 0.3"
        addRange "Michael Snoyman" "aeson" "< 0.7.0.5"
        addRange "Michael Snoyman" "aeson-utils" "< 0.2.2"
        addRange "Michael Snoyman" "formatting" "< 5"
        addRange "Michael Snoyman" "aws" "< 0.10"

    -- 0.16.2 fixes dependency issues with different version of GHC
    -- and Haskell Platform. Now builds on GHC 7.4-7.8. Version 1.0 is
    -- guaranteed to break the API. See
    -- https://travis-ci.org/jswebtools/language-ecmascript for
    -- current build status.
    addRange "Andrey Chudnov <oss@chudnov.com>" "language-ecmascript" ">= 0.16.2 && < 1.0"

    -- https://github.com/fpco/stackage/issues/271
    when (ghcVer < GhcMajorVersion 7 8) $
        addRange "Michael Snoyman" "aeson" "< 0.8"

    -- https://github.com/fpco/stackage/issues/274
    addRange "Michael Snoyman" "pandoc-citeproc" "< 0.4"

    -- https://github.com/fpco/stackage/issues/276
    addRange "Michael Snoyman" "network" "< 2.6"
    addRange "Michael Snoyman" "network-uri" "< 2.6"

    -- https://github.com/fpco/stackage/issues/279
    addRange "Michael Snoyman" "MonadRandom" "< 0.2"

    -- https://github.com/fpco/stackage/issues/288
    addRange "Michael Snoyman" "text" "< 1.2"

    -- Force a specific version that's compatible with transformers 0.3
    addRange "Michael Snoyman" "transformers-compat" "== 0.3.3.3"

    -- https://github.com/fpco/stackage/issues/291
    addRange "Michael Snoyman" "random" "< 1.0.1.3"

    -- https://github.com/fpco/stackage/issues/314
    addRange "Michael Snoyman" "hxt" "< 9.3.1.9"

    -- https://github.com/fpco/stackage/issues/318
    addRange "Michael Snoyman" "HaXml" "< 1.25"

    -- https://github.com/fpco/stackage/issues/319
    addRange "Michael Snoyman" "polyparse" "< 1.10"

    -- https://github.com/fpco/stackage/issues/320
    addRange "Michael Snoyman" "lens" "< 4.5"

    when (ghcVer == GhcMajorVersion 7 8 && requireHP) $ do
        -- Yay workarounds for unnecessarily old versions
        let peg x y = addRange "Haskell Platform" x y
        peg "aeson" "== 0.7.0.4"
        peg "scientific" "== 0.2.0.2"
        peg "criterion" "<= 0.8.1.0"
        peg "tasty-quickcheck" "< 0.8.0.3"
        peg "formatting" "< 5.0"
        peg "parsers" "< 0.11"
        peg "lens" "< 4.2"
        peg "contravariant" "< 1"
        peg "adjunctions" "< 4.2"
        peg "kan-extensions" "< 4.1"
        peg "semigroupoids" "< 4.1"
        peg "aws" "< 0.10"
        peg "pandoc" "< 1.13"
        peg "texmath" "<= 0.6.6.3"
        peg "checkers" "== 0.3.2"
        peg "HandsomeSoup" "< 0.3.3"

add :: String -> String -> Writer PackageMap ()
add maintainer package = addRange maintainer package "-any"

addRange :: String -> String -> String -> Writer PackageMap ()
addRange maintainer package range =
    case simpleParse range of
        Nothing -> error $ "Invalid range " ++ show range ++ " for " ++ package
        Just range' -> tell $ PackageMap $ Map.singleton (PackageName package) (range', Maintainer maintainer)

-- | Hard coded Haskell Platform versions
haskellPlatform78 :: Writer PackageMap ()
haskellPlatform78 = do
    addRange "Haskell Platform" "ghc" "== 7.8.3"
    addRange "Haskell Platform" "haddock" "== 2.14.3"
    addRange "Haskell Platform" "array" "== 0.5.0.0"
    addRange "Haskell Platform" "base" "== 4.7.0.1"
    addRange "Haskell Platform" "bytestring" "== 0.10.4.0"
    addRange "Haskell Platform" "Cabal" "== 1.18.1.3"
    addRange "Haskell Platform" "containers" "== 0.5.5.1"
    addRange "Haskell Platform" "deepseq" "== 1.3.0.2"
    addRange "Haskell Platform" "directory" "== 1.2.1.0"
    addRange "Haskell Platform" "filepath" "== 1.3.0.2"
    addRange "Haskell Platform" "haskell2010" "== 1.1.2.0"
    addRange "Haskell Platform" "haskell98" "== 2.0.0.3"
    addRange "Haskell Platform" "hpc" "== 0.6.0.1"
    addRange "Haskell Platform" "old-locale" "== 1.0.0.6"
    addRange "Haskell Platform" "old-time" "== 1.1.0.2"
    addRange "Haskell Platform" "pretty" "== 1.1.1.1"
    addRange "Haskell Platform" "process" "== 1.2.0.0"
    addRange "Haskell Platform" "template-haskell" "== 2.9.0.0"
    addRange "Haskell Platform" "time" "== 1.4.2"
    addRange "Haskell Platform" "transformers" "== 0.3.0.0"
    addRange "Haskell Platform" "unix" "== 2.7.0.1"
    addRange "Haskell Platform" "xhtml" "== 3000.2.1"
    addRange "Haskell Platform" "async" "== 2.0.1.5"
    addRange "Haskell Platform" "attoparsec" "== 0.10.4.0"
    addRange "Haskell Platform" "case-insensitive" "== 1.1.0.3"
    addRange "Haskell Platform" "fgl" "== 5.5.0.1"
    addRange "Haskell Platform" "GLURaw" "== 1.4.0.1"
    addRange "Haskell Platform" "GLUT" "== 2.5.1.1"
    addRange "Haskell Platform" "hashable" "== 1.2.2.0"
    addRange "Haskell Platform" "haskell-src" "== 1.0.1.6"
    addRange "Haskell Platform" "html" "== 1.0.1.2"
    addRange "Haskell Platform" "HTTP" "== 4000.2.10"
    addRange "Haskell Platform" "HUnit" "== 1.2.5.2"
    addRange "Haskell Platform" "mtl" "== 2.1.3.1"
    addRange "Haskell Platform" "network" "== 2.4.2.3"
    addRange "Haskell Platform" "OpenGL" "== 2.9.2.0"
    addRange "Haskell Platform" "OpenGLRaw" "== 1.5.0.0"
    addRange "Haskell Platform" "parallel" "== 3.2.0.4"
    addRange "Haskell Platform" "parsec" "== 3.1.5"
    addRange "Haskell Platform" "primitive" "== 0.5.2.1"
    addRange "Haskell Platform" "QuickCheck" "== 2.6"
    addRange "Haskell Platform" "random" "== 1.0.1.1"
    addRange "Haskell Platform" "regex-base" "== 0.93.2"
    addRange "Haskell Platform" "regex-compat" "== 0.95.1"
    addRange "Haskell Platform" "regex-posix" "== 0.95.2"
    addRange "Haskell Platform" "split" "== 0.2.2"
    addRange "Haskell Platform" "stm" "== 2.4.2"
    addRange "Haskell Platform" "syb" "== 0.4.1"
    addRange "Haskell Platform" "text" "== 1.1.0.0"
    addRange "Haskell Platform" "transformers" "== 0.3.0.0"
    addRange "Haskell Platform" "unordered-containers" "== 0.2.4.0"
    addRange "Haskell Platform" "vector" "== 0.10.9.1"
    addRange "Haskell Platform" "xhtml" "== 3000.2.1"
    addRange "Haskell Platform" "zlib" "== 0.5.4.1"
    addRange "Haskell Platform" "alex" "== 3.1.3"
    addRange "Haskell Platform" "cabal-install" "== 1.18.0.5"
    addRange "Haskell Platform" "happy" "== 1.19.4"
    addRange "Haskell Platform" "hscolour" "== 1.20.3"

-- | Replacement Github users. This is useful when a project is owned by an
-- organization. It also lets you ping multiple users.
--
-- Note that cross organization team mentions aren't allowed by Github.
convertGithubUser :: String -> [String]
convertGithubUser x =
    fromMaybe [x] $ Map.lookup (map toLower x) pairs
  where
    pairs = Map.fromList
        [ ("diagrams",     ["byorgey", "fryguybob", "jeffreyrosenbluth", "bergey"])
        , ("yesodweb",     ["snoyberg"])
        , ("fpco",         ["snoyberg"])
        , ("faylang",      ["bergmark"])
        , ("silkapp",      ["bergmark", "hesselink"])
        , ("snapframework",["mightybyte"])
        , ("haskell-ro",   ["mihaimaruseac"])
        ]<|MERGE_RESOLUTION|>--- conflicted
+++ resolved
@@ -534,22 +534,15 @@
     mapM_ (add "Matvey Aksenov <matvey.aksenov@gmail.com") $ words
         "terminal-size"
 
-<<<<<<< HEAD
     when (ghcVer == GhcMajorVersion 7 8 && not requireHP) $
         mapM_ (add "Michael Snoyman") $ words =<<
             [ "repa repa-io repa-algorithms repa-devil JuicyPixels-repa"
             ]
-=======
-    mapM_ (add "Nikita Volkov <nikita.y.volkov@mail.ru>") $ 
+
+    mapM_ (add "Nikita Volkov <nikita.y.volkov@mail.ru>") $
         words "hasql hasql-postgres hasql-backend postgresql-binary" ++
         words "stm-containers slave-thread partial-handler" ++
         words "base-prelude mtl-prelude"
-
-    -- https://github.com/fpco/stackage/issues/216
-    -- QuickCheck constraint
-    -- when (ghcVer == GhcMajorVersion 7 6) $
-    --     addRange "Michael Snoyman" "repa" "< 3.2.5.1"
->>>>>>> d233816c
 
     -- https://github.com/fpco/stackage/issues/217
     addRange "Michael Snoyman" "transformers" "< 0.4"
