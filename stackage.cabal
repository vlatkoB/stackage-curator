--- conflicted
+++ resolved
@@ -1,9 +1,5 @@
 name:                stackage
-<<<<<<< HEAD
-version:             0.4.0
-=======
 version:             0.5.2
->>>>>>> e404fd21
 synopsis:            "Stable Hackage," tools for creating a vetted set of packages from Hackage.
 description:         Please see <http://www.stackage.org/package/stackage> for a description and documentation.
 homepage:            https://github.com/fpco/stackage
