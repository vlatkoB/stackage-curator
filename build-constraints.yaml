--- conflicted
+++ resolved
@@ -791,12 +791,9 @@
         # https://github.com/fpco/stackage/issues/476
         - vector-space < 0.10
 
-<<<<<<< HEAD
         # https://github.com/fpco/stackage/issues/478
         - linear < 1.18
 
-=======
->>>>>>> ca229656
 # Package flags are applied to individual packages, and override the values of
 # global-flags
 package-flags:
